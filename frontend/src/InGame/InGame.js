--- conflicted
+++ resolved
@@ -52,46 +52,13 @@
   //아래 message는 오류용으로 
   //빨강 글씨. 일정 시간 지나면 사라져도 좋고 
   return (
-<<<<<<< HEAD
-    <div className="min-h-screen bg-white p-4 flex flex-col items-center space-y-4 relative">
-      <h1 className="text-2xl font-bold">120초</h1>
-      <div className="w-full max-w-sm p-4 border-4 border-orange-400 rounded-full text-center font-bold ">
-      {message && (
-      <div className="text-sm text-red-500 font-semibold"> 
-        {message} 
-=======
   <div className="w-full flex justify-center bg-white">
     <div className="min-h-screen px-2 py-2 flex flex-col md:flex-row md:space-x-6 md:justify-center md:items-start w-full max-w-[1024px]">
       <div className="hidden md:flex flex-col items-start mt-[220px] pl-4 space-y-6 w-[170px] shrink-0">
         <div className="text-sm font-bold ml-1">ㅋㅋ 그것도 모름?</div>
         <img src="/imgs/cat_book.png" alt="고양이" className="w-24 ml-2" />
->>>>>>> 398cbea5
       </div>
-  )}
-    </div>
 
-<<<<<<< HEAD
-      <div className="w-[80vw] max-w-sm space-y-4 tracking-wide">
-      {itemList.slice(-3).map((item, index) => (
-  <div key={index} className="p-4 rounded-full border shadow-lg bg-white border-gray-300 drop-shadow-md ">
-    <div className="flex items-center space-x-2 ml-3">
-      <div className={`w-6 h-6 ${
-        index === 0 ? 'bg-blue-400' : index === 1 ? 'bg-green-400' : 'bg-purple-400'
-      } rounded-full`}></div>
-      <span className="font-bold text-black">
-        {item.word.slice(0, -1)}
-        <span className="text-red-500">{item.word.slice(-1)}</span>
-      </span>
-    </div>
-
-    <div className="text-gray-500 text-xs ml-3 mt-3 truncate w-[300px] text-left">
-      {item.desc}
-    </div>
-  </div>
-))}
-
-      </div>
-=======
       <div className="flex-1 max-w-[600px] flex flex-col items-center space-y-4">
         <h1 className="text-3xl font-extrabold mt-4 mb-2">120초</h1>
         <div className="w-full max-w-sm p-4 border-4 border-orange-400 rounded-full text-center font-bold shadow-lg bg-white text-xl">
@@ -108,7 +75,6 @@
             alt="cat_walking"
           />
         </div>
->>>>>>> 398cbea5
 
         <div className="w-full md:w-[540px] px-2 md:px-4 space-y-4 tracking-wide">
           <div className="bg-gray-100 p-6 rounded-xl space-y-4">
@@ -163,15 +129,7 @@
         <span className="font-bold">⇈</span>
         <input
           type="text"
-<<<<<<< HEAD
-          value={inputValue}
-          onChange={(e) => setInputValue(e.target.value)}
-          onKeyDown={crashKeyDown}
-
-          className="flex-1 p-2 border rounded-lg focus:outline-none"
-=======
           className="flex-1 p-2 h-10 border rounded-lg focus:outline-none"
->>>>>>> 398cbea5
           placeholder="즐거운 끄아와"
         />
         <span className="font-bold" onClick={crashMessage}>전송</span>
