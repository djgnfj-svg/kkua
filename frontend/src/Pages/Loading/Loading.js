import React, { useEffect, useState } from 'react'
import './Loading.css';
import { useNavigate } from 'react-router-dom';
import LoadingButton from './LoadingButton';
import TutoModal from './Modal/TutoModal';
import guestStore from '../../store/guestStore'
import axiosInstance from '../../Api/axiosInstance';
import { lobbyUrl } from '../../Component/urls';
import { USER_API } from '../../Api/userApi';
import Cookies from 'js-cookie';

function Loading() {

  const [showModal, setShowModal] = useState(false);
  const navigate = useNavigate();
  

  const startButtonOn = async () => {
    const { uuid } = guestStore.getState();
    console.log("uuid = " + uuid)
    if (uuid) {
      try {
        const response = await axiosInstance.post(USER_API.GET_GUEST(uuid))
        console.log("클라이언트 uuid:", uuid)
        console.log("서버 응답:", response.data)

        if (response.data && response.data.uuid) {
<<<<<<< HEAD
          alert("어서오세요")
=======
          alert(`어서오세요 ${response.data.nickname}님!`)
>>>>>>> 0b4eca5b
          navigate(lobbyUrl)
          return
        }
      } catch (error) {
        console.warn("유효하지 않은 uuid, 새 게스트 생성합니다.")
      }
    }

    try {
      const response = await axiosInstance.post(USER_API.GET_GUEST());
      const data = response.data;

      const current = guestStore.getState();
      if (!current.uuid) {
        guestStore.getState().setGuestInfo({
          uuid: data.uuid,
          nickname: data.nickname,
          guest_id: data.guest_id,
        });

        // 쿠키에 uuid 저장 (이미 없을 경우만)
        if (!Cookies.get('kkua_guest_uuid')) {
          Cookies.set('kkua_guest_uuid', data.uuid, { expires: 1 });
        }
      }

<<<<<<< HEAD
      alert("들어가세요")
=======
      alert(`게스트 가입을 환영합니다 "${data.nickname}" 님!`);
>>>>>>> 0b4eca5b
      setShowModal(true)
    } catch (error) {
      console.error("게스트 생성 실패:", error)
      alert("게스트 로그인에 실패했습니다.")
    }
  }; 

  const backButtonOn = () => {
    window.close(); 
  };

  const guideSections = [
    {
      image: <div className="w-[60px] h-[60px] border border-red-300 mr-2"></div>,
      text: (
        <>
          첫 번째 아이템<br />
          재미있는 효과<br />
          플레이를 도와줘요!
        </>
      ),
    },
    {
      image: <div className="w-full h-[120px] bg-gray-200 border border-red-300"></div>,
    },
    {
      image: <div className="w-[60px] h-[60px] border border-red-300 mr-2"></div>,
      text: (
        <>
          두 번째 아이템<br />
          상대를 방해하거나<br />
          유리하게 만들 수 있어요!
        </>
      ),
    },
    {
      image: <div className="w-full h-[120px] bg-gray-200 border border-red-300"></div>,
    },
    {
      image: <div className="w-[60px] h-[60px] border border-red-300 mr-2"></div>,
      text: (
        <>
          세 번째 아이템<br />
          위기를 기회로!<br />
          전략적 활용 가능!
        </>
      ),
    },
    {
      image: <div className="w-full h-[120px] bg-gray-200 border border-red-300"></div>,
    },
    {
      image: <div className="w-[60px] h-[60px] border border-red-300 mr-2"></div>,
      text: (
        <>
          네 번째 아이템<br />
          마지막 한 방!<br />
          반전의 기회를 노려보세요!
        </>
      ),
    },
    {
      image: <div className="w-full h-[120px] bg-gray-200 border border-red-300"></div>,
    },
  ];


  return (
    <div className='min-h-screen flex justify-center items-center'>
       <div>
         <div className='text-[25px]'>        
          <a className='text-[33px] text-[#CD0000]' >끄</a>
          <a className='text-[#CD0000]' >ㅌ</a>
          <a className='text-[#DC8000]'>잇기</a>
          <a className='text-[33px] text-[#00B106]' >아</a>
          <a className='text-[#00B106]' >케</a>
          <a className='text-[#0088CC]'>이드</a>
        </div> 
    
        
        <img src='/imgs/logo/kkeua_logo.png' className="mx-auto mt-5 w-[40%]"></img>
          <LoadingButton onClick={startButtonOn} id="Loading__button--startbutton" text="시작하기"></LoadingButton><br></br>
          <LoadingButton onClick={backButtonOn} id="Loading__button--backbutton" text="뒤로가기"></LoadingButton> 
      </div> 

      <TutoModal showModal={showModal} setShowModal={setShowModal} guideSections={guideSections} />
    </div>
  )
}

export default Loading<|MERGE_RESOLUTION|>--- conflicted
+++ resolved
@@ -25,11 +25,7 @@
         console.log("서버 응답:", response.data)
 
         if (response.data && response.data.uuid) {
-<<<<<<< HEAD
-          alert("어서오세요")
-=======
           alert(`어서오세요 ${response.data.nickname}님!`)
->>>>>>> 0b4eca5b
           navigate(lobbyUrl)
           return
         }
@@ -56,11 +52,7 @@
         }
       }
 
-<<<<<<< HEAD
-      alert("들어가세요")
-=======
       alert(`게스트 가입을 환영합니다 "${data.nickname}" 님!`);
->>>>>>> 0b4eca5b
       setShowModal(true)
     } catch (error) {
       console.error("게스트 생성 실패:", error)
