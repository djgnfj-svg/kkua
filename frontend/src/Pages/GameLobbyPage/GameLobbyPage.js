--- conflicted
+++ resolved
@@ -5,10 +5,7 @@
 import userIsTrue from '../../Component/userIsTrue';
 import { ROOM_API } from '../../Api/roomApi';
 import guestStore from '../../store/guestStore';
-<<<<<<< HEAD
 import useGameRoomSocket from '../../hooks/useGameRoomSocket';
-=======
->>>>>>> 62411d4b
 
 function GameLobbyPage() {
   const { roomId } = useParams();
@@ -25,7 +22,6 @@
   /* Guest Check */
   useEffect(() => {
     const checkGuest = async () => {
-<<<<<<< HEAD
       // 쿠키 확인 (직접 document.cookie 사용)
       const cookies = document.cookie.split(';');
       const guestUuidCookie = cookies.find(cookie => cookie.trim().startsWith('kkua_guest_uuid='));
@@ -100,71 +96,6 @@
           if (guestInfo?.nickname === response.data.room_info.created_username) {
             setIsOwner(true);
           }
-=======
-      const result = await userIsTrue();
-      if (!result) {
-        alert("올바르지않은 접근입니다.");
-        navigate("/");
-        return;
-      }
-    };
-    checkGuest();
-  }, []);
-
-   /* ROOM INFO */
-   useEffect(() => {
-    axiosInstance.patch(`${ROOM_API.get_ROOMSID(roomId)}`)
-    .then(res => {
-      setRoomsData(res.data)
-      const guestInfo = JSON.parse(localStorage.getItem('guest-storage'))?.state;
-      if (guestInfo?.nickname === res.data.created_username) {
-        setIsOwner(true);
-      }
-      console.log("GET 성공:", res.data);
-    })
-    .catch(err => {
-      console.error("GET 실패:", err.response?.data || err.message);
-    });
-  },[])
-
-  /* USER INFO */
-  useEffect(() => {
-    const fetchUserInfo = async () => {
-      try {
-        const res = await axiosInstance.get(ROOM_API.get_ROOMSUSER(roomId));
-        console.log(res.data)
-        setUserInfo(res.data);
-        
-        const guestInfo = JSON.parse(localStorage.getItem('guest-storage'))?.state;
-        // const guestNicknames = res.data.map((item) => item.guest.nickname);
-        const rawNickname = guestInfo?.nickname;
-        const cleanedNickname = rawNickname?.replace(/^"|"$/g, '');
-        console.log("guestInfo:", cleanedNickname);
-        if (!cleanedNickname.includes(guestInfo?.nickname)) {
-          alert("이 방에 참가된 유저가 아닙니다.");
-          navigate(lobbyUrl);
-        }
-        
-        const guestUUID = guestStore.getState().uuid;
-        const currentGuest = res.data.find((item) => item.guest.uuid === guestUUID);
-        if (currentGuest?.participant?.status === 'playing') {
-          setRedirectingToGame(true);
-          setTimeout(() => {
-            setRedirectingToGame(false);
-            navigate(gameUrl(roomId));
-          }, 3000);
-        }
-      } catch (error) {
-        console.log(error)
-        if (error.response?.status === 404) {
-          alert("이미 존재하지 않는 방입니다.");
-          navigate(lobbyUrl);
-        } else if (error.response?.status === 400 && error.response.data?.detail === "이 방에 참여하고 있지 않습니다.") {
-          alert("이 방에 참여하고 있지 않습니다.");
-          navigate(lobbyUrl);
-        } else {
-          console.log(error);
->>>>>>> 62411d4b
         }
       }
     } catch (error) {
@@ -189,7 +120,6 @@
         try {
           await axiosInstance.delete(ROOM_API.DELET_ROOMSID(roomId))
           navigate(lobbyUrl)
-<<<<<<< HEAD
         } catch (error) {
           alert("당신은 나갈수 없어요. 끄아지옥 ON.... Create User");
           console.log(error)
@@ -212,25 +142,6 @@
         } catch (error) {
           console.error("방 나가기 실패:", error);
           alert("당신은 나갈수 없어요. 끄아지옥 ON....");
-=======
-      }catch(error){
-        console.log(error)
-      }
-    }
-    } else {
-      let res = window.confirm("로비로 나가시겠습니까?");
-      if(res){
-        try{
-          await axiosInstance.post(ROOM_API.LEAVE_ROOMS(roomId))
-          navigate(lobbyUrl);
-        } catch(error){
-          if (error.response?.status === 400 && error.response.data?.detail === "이 방에 참여하고 있지 않습니다.") {
-            alert("이미 나간 방이거나 존재하지 않는 방입니다.");
-            navigate(lobbyUrl);
-          } else {
-            console.log(error);
-          }
->>>>>>> 62411d4b
         }
       }
     }
@@ -242,18 +153,12 @@
       const res = await axiosInstance.post(ROOM_API.PLAY_ROOMS(roomId))
       alert("게임이 시작됩니다 !");
       navigate(gameUrl(roomId));
-<<<<<<< HEAD
     } catch (error) {
-=======
-    }catch(error){
-      alert("게임을 시작할 수 없습니다.")
->>>>>>> 62411d4b
       console.log(error)
       alert("버그행동 금지")
     }
   }
 
-<<<<<<< HEAD
   /* 웹소켓 연결 사용 */
   const {
     connected,
@@ -369,7 +274,6 @@
       setRoomUpdated(false);
     }
   }, [roomUpdated]);
-=======
   if (redirectingToGame) {
     return (
       <div className="w-full h-screen flex items-center justify-center bg-white">
@@ -379,7 +283,6 @@
       </div>
     );
   }
->>>>>>> 62411d4b
 
   return (
     <div className="w-full min-h-screen bg-white flex flex-col items-center pt-5 relative overflow-y-auto">
@@ -450,11 +353,10 @@
             <button
               onClick={userInfo.length >= 2 ? handleClickStartBtn : null}
               disabled={userInfo.length < 2}
-              className={`px-6 py-2 rounded-lg shadow transition-all font-bold ${
-                userInfo.length >= 2
+              className={`px-6 py-2 rounded-lg shadow transition-all font-bold ${userInfo.length >= 2
                   ? 'bg-blue-600 text-white hover:bg-blue-700'
                   : 'bg-gray-400 text-white cursor-not-allowed'
-              }`}
+                }`}
             >
               게임 시작
             </button>
