<<<<<<< HEAD
import React from 'react'
import { useNavigate } from 'react-router-dom'

function GameLobbyPage() {

    const navigate = useNavigate();

    const handleClickExit = () => {
      let res = window.confirm("로비로 나가시겠습니까?");
      if(res){
        navigate("/lobby");
      }else{
        
      }
    }
    
=======
import React, { useEffect, useState } from 'react'
import { useNavigate, useParams } from 'react-router-dom'
import axiosInstance from '../../Api/axiosInstance';

function GameLobbyPage() {
  const { roomId } = useParams();
  console.log(roomId)
  const [roomsData,setRoomsData] = useState({
    title:"",

  })
  const navigate = useNavigate();

  const handleClickExit = () => {
    let res = window.confirm("로비로 나가시겠습니까?");
    if(res){
      navigate("/lobby");
    }else{
      
    }
  }

  useEffect(() => {
    axiosInstance.patch(`/gamerooms/${roomId}`, null, {
    })
    .then(res => {
      setRoomsData(res.data)
      console.log("PATCH 성공:", res.data);
    })
    .catch(err => {
      console.error("PATCH 실패:", err.response?.data || err.message);
    });
  },[])
  
>>>>>>> 8ddbe76d

  return (
    <div className="w-full min-h-screen bg-white flex flex-col items-center pt-5 relative overflow-y-auto">
      {/* Close button */}
      <div className="absolute top-5 right-5 text-2xl cursor-pointer" onClick={() => handleClickExit()}>X</div>

      {/* Title */}
      <div className="text-center mb-5">
<<<<<<< HEAD
        <div className="font-bold text-lg">XX 게임 대기실</div>
        <div className="font-bold text-base">아케이드 [2 / 4]</div>
=======
        <div className="font-bold text-lg">{roomsData.title}</div>
        <div className="font-bold text-base">{roomsData.game_mode} [현재인원 / {roomsData.max_players}]</div>
>>>>>>> 8ddbe76d
      </div>

      {/* Players */}
      <div className="flex flex-col gap-5 mb-auto">
        {[0, 1, 2, 3].map((index) => (
          <div
            key={index}
            className="w-[120px] h-[130px] bg-gray-300 rounded-2xl shadow-md flex flex-col items-center justify-center"
          >
            {index < 2 ? (
              <div className="flex flex-col items-center pt-2">
                <div className="w-[80px] h-[80px] bg-white rounded-2xl"></div>
                <div className="font-bold mt-2 mb-2">김밥</div>
              </div>
            ) : null}
          </div>
        ))}
      </div>

      {/* Bottom button list */}
      <div className="flex justify-between w-full bg-gray-200 pb-4 mt-auto">
        {Array.from({ length: 7 }).map((_, idx) => (
          <div
            key={idx}
            className="flex-1 py-4 text-center font-bold"
          >
            입티
          </div>
        ))}
      </div>
    </div>
  )
}

export default GameLobbyPage<|MERGE_RESOLUTION|>--- conflicted
+++ resolved
@@ -1,101 +1,9 @@
-<<<<<<< HEAD
 import React from 'react'
-import { useNavigate } from 'react-router-dom'
 
 function GameLobbyPage() {
-
-    const navigate = useNavigate();
-
-    const handleClickExit = () => {
-      let res = window.confirm("로비로 나가시겠습니까?");
-      if(res){
-        navigate("/lobby");
-      }else{
-        
-      }
-    }
-    
-=======
-import React, { useEffect, useState } from 'react'
-import { useNavigate, useParams } from 'react-router-dom'
-import axiosInstance from '../../Api/axiosInstance';
-
-function GameLobbyPage() {
-  const { roomId } = useParams();
-  console.log(roomId)
-  const [roomsData,setRoomsData] = useState({
-    title:"",
-
-  })
-  const navigate = useNavigate();
-
-  const handleClickExit = () => {
-    let res = window.confirm("로비로 나가시겠습니까?");
-    if(res){
-      navigate("/lobby");
-    }else{
+  return (
+    <div>
       
-    }
-  }
-
-  useEffect(() => {
-    axiosInstance.patch(`/gamerooms/${roomId}`, null, {
-    })
-    .then(res => {
-      setRoomsData(res.data)
-      console.log("PATCH 성공:", res.data);
-    })
-    .catch(err => {
-      console.error("PATCH 실패:", err.response?.data || err.message);
-    });
-  },[])
-  
->>>>>>> 8ddbe76d
-
-  return (
-    <div className="w-full min-h-screen bg-white flex flex-col items-center pt-5 relative overflow-y-auto">
-      {/* Close button */}
-      <div className="absolute top-5 right-5 text-2xl cursor-pointer" onClick={() => handleClickExit()}>X</div>
-
-      {/* Title */}
-      <div className="text-center mb-5">
-<<<<<<< HEAD
-        <div className="font-bold text-lg">XX 게임 대기실</div>
-        <div className="font-bold text-base">아케이드 [2 / 4]</div>
-=======
-        <div className="font-bold text-lg">{roomsData.title}</div>
-        <div className="font-bold text-base">{roomsData.game_mode} [현재인원 / {roomsData.max_players}]</div>
->>>>>>> 8ddbe76d
-      </div>
-
-      {/* Players */}
-      <div className="flex flex-col gap-5 mb-auto">
-        {[0, 1, 2, 3].map((index) => (
-          <div
-            key={index}
-            className="w-[120px] h-[130px] bg-gray-300 rounded-2xl shadow-md flex flex-col items-center justify-center"
-          >
-            {index < 2 ? (
-              <div className="flex flex-col items-center pt-2">
-                <div className="w-[80px] h-[80px] bg-white rounded-2xl"></div>
-                <div className="font-bold mt-2 mb-2">김밥</div>
-              </div>
-            ) : null}
-          </div>
-        ))}
-      </div>
-
-      {/* Bottom button list */}
-      <div className="flex justify-between w-full bg-gray-200 pb-4 mt-auto">
-        {Array.from({ length: 7 }).map((_, idx) => (
-          <div
-            key={idx}
-            className="flex-1 py-4 text-center font-bold"
-          >
-            입티
-          </div>
-        ))}
-      </div>
     </div>
   )
 }
