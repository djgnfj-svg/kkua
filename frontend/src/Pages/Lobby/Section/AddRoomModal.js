import React, { useState } from 'react';
import Modal from 'react-modal';
import './AddRoomModal.css';
import axiosInstance from '../../../Api/axiosInstance';
import { ROOM_API } from '../../../Api/roomApi';
import { gameLobbyUrl, gameUrl } from '../../../Component/urls';
import { useNavigate } from 'react-router-dom';
import Cookies from 'js-cookie';
<<<<<<< HEAD
=======
import { gameLobbyUrl, gameUrl } from '../../../Component/urls';
>>>>>>> 62411d4b
import guestStore from '../../../store/guestStore';

Modal.setAppElement('#root');

function AddRoomModal({ isOpen, isClose }) {
    const navigate = useNavigate();
<<<<<<< HEAD
    const [roomTitle, setRoomTitle] = useState('');
    const [maxPlayers, setMaxPlayers] = useState(2);
    const [gameMode, setGameMode] = useState('arcade');
    const [timeLimit, setTimeLimit] = useState(120);

    const handleSubmit = async (e) => {
        e.preventDefault();

        // 쿠키에서 UUID 가져오기
        const guestUuid = Cookies.get('kkua_guest_uuid');

        // UUID가 없으면 로그인 페이지로 이동
        if (!guestUuid) {
            alert("로그인이 필요합니다");
            navigate('/');
=======
  
    const [makeRoom, setMakeRoom] = useState({
        title: "",
        game_mode: "arcade",
        max_players: 2,
        time_limit: 120,
    });
    const [isSubmitting, setIsSubmitting] = useState(false);

    const handleSubmitBtn = async () => {
        const { title, max_players, game_mode, time_limit } = makeRoom;

        if (isSubmitting) return;
        if (title.trim().length < 2) {
            alert("방 제목은 최소 2자 이상 입력해주세요.");
>>>>>>> 62411d4b
            return;
        }

        try {
<<<<<<< HEAD
            console.log("방 생성 요청 경로:", ROOM_API.CREATE_ROOM);
            console.log("전송 데이터:", {
                title: roomTitle,
                max_players: maxPlayers,
                game_mode: gameMode,
                time_limit: timeLimit
            });

            const response = await axiosInstance.post('/gamerooms/', {
                title: roomTitle,
                max_players: maxPlayers,
                game_mode: gameMode,
                time_limit: timeLimit
            });

            console.log("방 생성 응답:", response.data);
            alert("방이 생성되었습니다!");
            navigate(gameLobbyUrl(response.data.room_id));
        } catch (error) {
            console.error("방 생성 오류:", error);
            console.error("오류 상세:", error.response?.data);
            alert("방 생성에 실패했습니다.");
=======
            setIsSubmitting(true);
            const res = await axiosInstance.post(
                `${ROOM_API.CREATE_ROOMS}?title=${title}&max_players=${max_players}&game_mode=${game_mode}&time_limit=${time_limit}`
            );
            navigate(`${gameLobbyUrl(res.data.room_id)}`);
        } catch (error) {
            if (!error.response) {
                alert("네트워크 오류입니다. 연결을 확인해주세요.");
            } else if (error.response.status === 403) {
                alert("인증이 만료되었습니다. 다시 접속해주세요.");
                guestStore.getState().clearGuestInfo();
                navigate("/");
            } else if (error.response.status === 400) {
                alert("이미 플레이중인 게임이 존재합니다.");
            } else {
                alert("방 생성에 실패했습니다. 다시 시도해주세요.");
            }
            console.log(error);
        } finally {
            setIsSubmitting(false);
>>>>>>> 62411d4b
        }
    };

    return (
        <div className="modal-app">
            <Modal
                isOpen={isOpen}
                onRequestClose={() => isClose(false)}
                contentLabel="Add Room Modal"
                style={{
                    overlay: { backgroundColor: 'rgba(0, 0, 0, 0.5)' },
                    content: { border: 'none', background: 'none', padding: 0 }
                }}>
                <div className="modal-container">
                    <div className="modal-ears">
                        <div className="ear left"></div>
                        <div className="ear right"></div>
                    </div>
                    <div className="modal-content">
                        <button className="close-btn" onClick={() => isClose(false)}>×</button>
                        <h2 className="modal-title">끄아 방 만들기</h2>

                        {/* 방 제목 입력 */}
                        <input
                            type="text"
<<<<<<< HEAD
                            placeholder="방 제목"
                            value={roomTitle}
                            onChange={(e) => setRoomTitle(e.target.value)}
=======
                            placeholder="방 제목 (최대 10자)"
                            value={makeRoom.title}
                            onChange={(e) =>
                                setMakeRoom({ ...makeRoom, title: e.target.value.slice(0, 10) })
                            }
>>>>>>> 62411d4b
                            className="room-title-input"
                        />

                        {/* 게임 설정 */}
                        <div className="game-settings">
                            <div className="game-mode-section">
                                <div className="label">게임 모드</div>
                                <div className="mode-buttons">
                                    <button
                                        className={`mode-btn active`}
<<<<<<< HEAD
                                        onClick={() => setGameMode('arcade')}
=======
                                        onClick={() => setMakeRoom({ ...makeRoom, game_mode: 'arcade' })}
>>>>>>> 62411d4b
                                    >
                                        아케이드
                                    </button>
                                    <button
                                        className={`mode-btn boss`}
                                        onClick={() => alert("wating for Update v0.2 ~")}
                                    >
                                        보스전
                                    </button>
                                </div>
                            </div>

                            <div className="game-size-section">
                                <div className="label">인원</div>
                                <div className="size-buttons">
                                    {[2, 3, 4].map((num) => (
                                        <label key={num}>
                                            <input
                                                type="radio"
                                                name="size"
                                                value={num}
                                                checked={maxPlayers === num}
                                                onChange={() => setMaxPlayers(num)}
                                            />{' '}
                                            {num}인
                                        </label>
                                    ))}
                                </div>
                            </div>
                        </div>

<<<<<<< HEAD
                        {/* 생성 버튼 */}
                        <button
                            className={roomTitle.length >= 2 && gameMode !== "" ? 'create-btn' : 'create-btn-fasle'}
                            onClick={handleSubmit}
                            disabled={roomTitle.length >= 2 && gameMode !== "" ? false : true}
                        >
=======
                        {/* 생성 및 취소 버튼 */}
                        <div className="create-btn-wrapper">
                          <button
                            className={makeRoom.title.length >= 2 && makeRoom.game_mode !== "" && !isSubmitting ? 'create-btn' : 'create-btn-fasle'}
                            onClick={handleSubmitBtn}
                            disabled={makeRoom.title.length >= 2 && makeRoom.game_mode !== "" && !isSubmitting ? false : true}
                          >
>>>>>>> 62411d4b
                            생성하기
                          </button>
                          <button
                            className="cancel-btn"
                            onClick={() => isClose(false)}
                          >
                            취소하기
                          </button>
                        </div>
                    </div>
                </div>
            </Modal>
        </div>
    );
}

export default AddRoomModal;<|MERGE_RESOLUTION|>--- conflicted
+++ resolved
@@ -6,17 +6,12 @@
 import { gameLobbyUrl, gameUrl } from '../../../Component/urls';
 import { useNavigate } from 'react-router-dom';
 import Cookies from 'js-cookie';
-<<<<<<< HEAD
-=======
-import { gameLobbyUrl, gameUrl } from '../../../Component/urls';
->>>>>>> 62411d4b
 import guestStore from '../../../store/guestStore';
 
 Modal.setAppElement('#root');
 
 function AddRoomModal({ isOpen, isClose }) {
     const navigate = useNavigate();
-<<<<<<< HEAD
     const [roomTitle, setRoomTitle] = useState('');
     const [maxPlayers, setMaxPlayers] = useState(2);
     const [gameMode, setGameMode] = useState('arcade');
@@ -32,28 +27,10 @@
         if (!guestUuid) {
             alert("로그인이 필요합니다");
             navigate('/');
-=======
-  
-    const [makeRoom, setMakeRoom] = useState({
-        title: "",
-        game_mode: "arcade",
-        max_players: 2,
-        time_limit: 120,
-    });
-    const [isSubmitting, setIsSubmitting] = useState(false);
-
-    const handleSubmitBtn = async () => {
-        const { title, max_players, game_mode, time_limit } = makeRoom;
-
-        if (isSubmitting) return;
-        if (title.trim().length < 2) {
-            alert("방 제목은 최소 2자 이상 입력해주세요.");
->>>>>>> 62411d4b
             return;
         }
 
         try {
-<<<<<<< HEAD
             console.log("방 생성 요청 경로:", ROOM_API.CREATE_ROOM);
             console.log("전송 데이터:", {
                 title: roomTitle,
@@ -76,28 +53,6 @@
             console.error("방 생성 오류:", error);
             console.error("오류 상세:", error.response?.data);
             alert("방 생성에 실패했습니다.");
-=======
-            setIsSubmitting(true);
-            const res = await axiosInstance.post(
-                `${ROOM_API.CREATE_ROOMS}?title=${title}&max_players=${max_players}&game_mode=${game_mode}&time_limit=${time_limit}`
-            );
-            navigate(`${gameLobbyUrl(res.data.room_id)}`);
-        } catch (error) {
-            if (!error.response) {
-                alert("네트워크 오류입니다. 연결을 확인해주세요.");
-            } else if (error.response.status === 403) {
-                alert("인증이 만료되었습니다. 다시 접속해주세요.");
-                guestStore.getState().clearGuestInfo();
-                navigate("/");
-            } else if (error.response.status === 400) {
-                alert("이미 플레이중인 게임이 존재합니다.");
-            } else {
-                alert("방 생성에 실패했습니다. 다시 시도해주세요.");
-            }
-            console.log(error);
-        } finally {
-            setIsSubmitting(false);
->>>>>>> 62411d4b
         }
     };
 
@@ -110,7 +65,8 @@
                 style={{
                     overlay: { backgroundColor: 'rgba(0, 0, 0, 0.5)' },
                     content: { border: 'none', background: 'none', padding: 0 }
-                }}>
+                }}
+            >
                 <div className="modal-container">
                     <div className="modal-ears">
                         <div className="ear left"></div>
@@ -123,17 +79,9 @@
                         {/* 방 제목 입력 */}
                         <input
                             type="text"
-<<<<<<< HEAD
                             placeholder="방 제목"
                             value={roomTitle}
                             onChange={(e) => setRoomTitle(e.target.value)}
-=======
-                            placeholder="방 제목 (최대 10자)"
-                            value={makeRoom.title}
-                            onChange={(e) =>
-                                setMakeRoom({ ...makeRoom, title: e.target.value.slice(0, 10) })
-                            }
->>>>>>> 62411d4b
                             className="room-title-input"
                         />
 
@@ -144,11 +92,7 @@
                                 <div className="mode-buttons">
                                     <button
                                         className={`mode-btn active`}
-<<<<<<< HEAD
                                         onClick={() => setGameMode('arcade')}
-=======
-                                        onClick={() => setMakeRoom({ ...makeRoom, game_mode: 'arcade' })}
->>>>>>> 62411d4b
                                     >
                                         아케이드
                                     </button>
@@ -180,31 +124,20 @@
                             </div>
                         </div>
 
-<<<<<<< HEAD
                         {/* 생성 버튼 */}
                         <button
                             className={roomTitle.length >= 2 && gameMode !== "" ? 'create-btn' : 'create-btn-fasle'}
                             onClick={handleSubmit}
                             disabled={roomTitle.length >= 2 && gameMode !== "" ? false : true}
                         >
-=======
-                        {/* 생성 및 취소 버튼 */}
-                        <div className="create-btn-wrapper">
-                          <button
-                            className={makeRoom.title.length >= 2 && makeRoom.game_mode !== "" && !isSubmitting ? 'create-btn' : 'create-btn-fasle'}
-                            onClick={handleSubmitBtn}
-                            disabled={makeRoom.title.length >= 2 && makeRoom.game_mode !== "" && !isSubmitting ? false : true}
-                          >
->>>>>>> 62411d4b
                             생성하기
-                          </button>
-                          <button
+                        </button>
+                        <button
                             className="cancel-btn"
                             onClick={() => isClose(false)}
-                          >
+                        >
                             취소하기
-                          </button>
-                        </div>
+                        </button>
                     </div>
                 </div>
             </Modal>
