--- conflicted
+++ resolved
@@ -27,12 +27,8 @@
   ])
   const [isLoading, setIsLoading] = useState(false);
   const [isEntering, setIsEntering] = useState(false);
-<<<<<<< HEAD
-  const { uuid, nickname } = guestStore.getState();
-=======
 
   const { uuid, nickname,guest_id } = guestStore.getState();
->>>>>>> af2303a0
 
   // 페이지 로드 시 게스트 정보 확인
   useEffect(() => {
