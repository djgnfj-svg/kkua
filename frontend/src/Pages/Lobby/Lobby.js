--- conflicted
+++ resolved
@@ -8,10 +8,6 @@
   const [activeIndex, setActiveIndex] = useState(0);
   const intervalRef = useRef(null); // 인터벌 참조 생성
   const navigate = useNavigate()
-<<<<<<< HEAD
-  const [modalIsOpen , setModalIsOpen] = useState(false);
-=======
->>>>>>> 7f2e0475
 
   {/* 방 제목 / 게임 타입 / 진행중인 인원 */}
   const rooms = [
@@ -31,16 +27,6 @@
 //   //   { image: '/images/slide3.jpg' },
 //   // ];
 
-<<<<<<< HEAD
-//   {/* 배너 이미지 */}
-//   // const slides = [
-//   //   { image: `/images/slide1.jpg` },
-//   //   { image: '/images/slide2.jpg' },
-//   //   { image: '/images/slide3.jpg' },
-//   // ];
-
-=======
->>>>>>> 7f2e0475
   {/* 배너 이미지 */}
   const slides = [
     { color: `rgb(175, 142, 235)` },
@@ -49,15 +35,9 @@
     { color: `rgb(46, 45, 213)` },
     { color: `rgb(213, 128, 45)` },
   ];
-<<<<<<< HEAD
-  // url 이동
-  const handleClickEnterGame = () =>{
-    navigate(gameUrl)
-=======
 
   const handleClickEnterGame = () =>{
     
->>>>>>> 7f2e0475
   }
 
   {/* 슬라이드 인터벌 초기화 함수 */}
@@ -132,30 +112,16 @@
           </div>
         ))}
           <div className="bg-white p-4 min-h-[10vh] border-b shadow-md flex items-center justify-between">
-<<<<<<< HEAD
-          </div>
-      </div>
-     {/* 방 생성하기 버튼 */}
-     <div className="fixed bottom-10 w-full bg-white flex justify-center text-center" onClick={(e) => handleClickOpenModal(e)} >
-=======
             
           </div>
       </div>
      {/* 방 생성하기 버튼 */}
      <div className="fixed bottom-5 w-full bg-white flex justify-center text-center">
->>>>>>> 7f2e0475
         <button className="w-full flex items-center justify-center gap-2 text-red-400 border-2 border-[#4178ED] rounded-full px-4 py-2 shadow-lg">
         <img src={`${process.env.PUBLIC_URL || ''}/imgs/icon/AddIcon.png`} alt="고양이" className="w-8 h-8" />
         방 생성하기
         </button>
       </div>
-<<<<<<< HEAD
-      {modalIsOpen && 
-      <>
-        <AddRoomModal isOpen={modalIsOpen} isClose={setModalIsOpen} />
-      </>}
-=======
->>>>>>> 7f2e0475
     </div>
   );
 }
