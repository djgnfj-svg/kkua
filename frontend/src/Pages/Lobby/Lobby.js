--- conflicted
+++ resolved
@@ -1,12 +1,7 @@
 import React, { useEffect, useState, useRef } from 'react';
 import { useNavigate } from 'react-router-dom';
 import './Lobby.css';
-<<<<<<< HEAD
-import { gameUrl } from '../../Component/urls';
-
-=======
 import { gameLobbyUrl, gameUrl, lobbyUrl } from '../../Component/urls';
->>>>>>> 7c669333
 import AddRoomModal from './Section/AddRoomModal';
 import axiosInstance from '../../Api/axiosInstance';
 import { ROOM_API } from '../../Api/roomApi';
