import React, { useEffect, useState, useRef } from 'react';
import { useNavigate } from 'react-router-dom';
import './Lobby.css';
import { gameLobbyUrl, /* gameUrl, */ lobbyUrl } from '../../Component/urls';
import AddRoomModal from './Section/AddRoomModal';
import axiosInstance from '../../Api/axiosInstance';
import { ROOM_API } from '../../Api/roomApi';
import guestStore from '../../store/guestStore'
import userIsTrue from '../../Component/userIsTrue';
import { USER_API } from '../../Api/userApi';
import Cookies from 'js-cookie';

function Lobby() {
  const navigate = useNavigate();

  const [activeIndex, setActiveIndex] = useState(0);
  const intervalRef = useRef(null); // 인터벌 참조 생성
  const [modalIsOpen, setModalIsOpen] = useState(false);
  const [roomsData, setRoomsData] = useState([
    {
      title: "",
      room_type: "",
      participant_count: "",
      max_people: "",
      playing: "",
    }
  ])
  const [isLoading, setIsLoading] = useState(false);
  const [isEntering, setIsEntering] = useState(false);

  const { uuid, nickname } = guestStore.getState();

  // 페이지 로드 시 게스트 정보 확인
  useEffect(() => {
    const checkGuestInfo = async () => {
      // 쿠키에서 UUID 가져오기
      const guestUuid = Cookies.get('kkua_guest_uuid');

      // 쿠키에 UUID가 있으면 로그인 시도
      if (guestUuid) {
        try {
          // 로그인 요청 
          const response = await axiosInstance.post(USER_API.GET_GUEST, {
            guest_uuid: guestUuid,
            nickname: null,
            device_info: navigator.userAgent
          });

          const data = response.data;
        } catch (error) {
          console.error("게스트 로그인 실패:", error);
          // 로그인 페이지로 리디렉션
          alert("로그인에 실패했습니다. 메인 페이지로 이동합니다.");
          navigate('/');
        }
      } else {
        // UUID가 없으면 로그인 페이지로
        alert("로그인이 필요합니다. 메인 페이지로 이동합니다.");
        navigate('/');
      }
    };
    checkGuestInfo();
  }, [navigate]);

  // api 를 통해 방정보 받아오기
  {/* 방 제목 / 게임 타입 / 진행중인 인원 */ }
  useEffect(() => {
    fetchRoom();
  }, [])

  const fetchRoom = async () => {
    try {
      setIsLoading(true);
      const res = await axiosInstance.get(ROOM_API.get_ROOMS);

      // API 응답 구조 확인 - rooms 배열에 접근
      if (res.data && Array.isArray(res.data.rooms)) {
        setRoomsData(res.data.rooms);
      } else {
        console.error("API 응답 형식이 예상과 다릅니다:", res.data);
        setRoomsData([]);
      }
    } catch (error) {
      console.log("방 요청 실패 " + error);
      setRoomsData([]);
    } finally {
      setIsLoading(false);
    }
  }

  const handleRandomEnter = async () => {
    try {
      setIsLoading(true);
      await fetchRoom(); // 최신 데이터 요청

      const availableRooms = roomsData.filter(
        (room) => room.status === "waiting" && room.participant_count < room.max_players
      );
      console.log("data ", roomsData)

      if (availableRooms.length === 0) {
        alert("입장 가능한 방이 없습니다.");
        return;
      }

      const randomRoom = availableRooms[Math.floor(Math.random() * availableRooms.length)];
      setIsEntering(true);
      setTimeout(() => {
        handleClickEnterGame(randomRoom.room_id);
      }, 700);
    } catch (err) {
      console.error("랜덤 입장 실패:", err);
      alert("랜덤 입장 중 문제가 발생했습니다.");
    } finally {
      setIsLoading(false);
    }
  }
  // uuid가 변경될 때마다 상태 확인 로직 실행되도록 의존성 추가
  useEffect(() => {
    if (!uuid) return;

    const fetchGuestStatus = async () => {
      // 유효한 UUID가 있을 때만 API 호출
      const guestUuid = Cookies.get('kkua_guest_uuid');
      if (guestUuid) {
        try {
          const res = await axiosInstance.get(USER_API.GET_GUEST_STATUS, {
            headers: {
              'guest_uuid_str': guestUuid
            }
          });
          const roomId = res?.data?.room_id;
          if (roomId) {
            // 진행 중인 게임이 있으면 해당 방으로 이동
            alert("기존 방에 재입장합니다.");
            navigate(gameLobbyUrl(roomId));
          }
        } catch (err) {
          console.error("게스트 상태 확인 실패:", err);
        }
      } else {
        console.log("UUID가 없어 게스트 상태 확인을 건너뜁니다.");
      }
    };
    fetchGuestStatus();
  }, [uuid, navigate]); // uuid와 navigate를 의존성으로 추가

  {/* 배너 이미지 */ }
  const slides = [
    { color: `rgb(175, 142, 235)` },
    { color: `rgb(241, 69, 79)` },
    { color: `rgb(163, 235, 142)` },
    { color: `rgb(46, 45, 213)` },
    { color: `rgb(213, 128, 45)` },
  ];

  // url 이동
  const handleClickEnterGame = async (room_id) => {
    try {
      setIsEntering(true); // 입장 중 상태 설정
      await new Promise((resolve) => setTimeout(resolve, 800)); // 살짝 딜레이 후 실제 입장
      await axiosInstance.post(ROOM_API.JOIN_ROOMS(room_id));
      navigate(gameLobbyUrl(room_id));
    } catch (err) {
      console.log(err);
      alert(err.data);
    } finally {
      setIsEntering(false); // 입장 중 상태 해제
    }
  }

  {/* 슬라이드 인터벌 초기화 함수 */ }
  const resetInterval = () => {
    if (intervalRef.current) clearInterval(intervalRef.current);

    intervalRef.current = setInterval(() => {
      setActiveIndex((prevIndex) => (prevIndex + 1) % slides.length);
    }, 3000);
  };

  {/* 슬라이드 자동 전환 */ }
  useEffect(() => {
    resetInterval();
    return () => clearInterval(intervalRef.current); // 컴포넌트 언마운트 시 인터벌 제거
  }, [slides.length]);

  {/* 좌우 버튼 기능 추가 */ }
  const handlePrevSlide = () => {
    setActiveIndex((prevIndex) => (prevIndex === 0 ? slides.length - 1 : prevIndex - 1));
    resetInterval(); // 버튼 클릭 시 인터벌 초기화
  }

  const handleNextSlide = () => {
    setActiveIndex((prevIndex) => (prevIndex + 1) % slides.length);
    resetInterval(); // 버튼 클릭 시 인터벌 초기화
  }

  {/* 점 클릭 시 슬라이드 이동 */ }
  const handleDotClick = (index) => {
    setActiveIndex(index);
    resetInterval(); // 클릭 시 인터벌 초기화
  }
  //모달 열기
  const handleClickOpenModal = () => {
    setModalIsOpen(true)
  }
  //Refresh BTN
  const handleClickRefresh = () => {
    fetchRoom()
    alert("새 정보를 가져옵니다.");
  }

  return (
    <div className="w-full h-screen flex justify-center bg-white">
      <div className="hidden md:flex w-[12%] h-[70%] bg-gray-500 mr-12 self-center"></div>
      <div className="flex flex-col w-full max-w-4xl bg-gray-200 shadow-lg relative">
        {isEntering && (
          <div className="absolute inset-0 flex items-center justify-center bg-black bg-opacity-40 z-50">
            <div className="bg-white px-6 py-3 rounded-lg shadow-md text-gray-700 font-semibold text-lg">
              입장 중...
            </div>
          </div>
        )}
        {/* 중앙 원형 이미지 + 게스트 아이디 */}
        <div className="w-full flex flex-col items-center mt-6 mb-2">
          <img

            className="w-[50px] h-[50px] bg-white rounded-full object-cover mb-2"
          />
          <p className="text-lg font-semibold text-gray-700">{nickname || '게스트'}</p>


          {/* 모바일: 스와이프 새로고침 안내 */}
          <div className="md:hidden w-full flex justify-center py-2">
            <span className="text-sm text-gray-500">위에서 아래로 스와이프 시 새로고침</span>
          </div>
        </div>
        {/* 새로고침 안내 (게스트 닉네임 아래 중앙 정렬) */}
        {!modalIsOpen && (
          <div className="hidden md:flex justify-center items-center absolute bottom-[100px] left-1/2 transform -translate-x-1/2 z-50" onClick={handleClickRefresh}>
            <div className="w-[50px] h-[50px] rounded-full border-2 border-gray-400 flex items-center justify-center cursor-pointer bg-white shadow-md">
              <img src={`${process.env.PUBLIC_URL || ''}/imgs/icon/refreshIcon.png`} alt="새로고침 아이콘" className="w-6 h-6" />
            </div>
          </div>
        )}
        {/* 상단 슬라이더 */}
        {window.innerWidth < 768 && (
          <div
            className="relative w-full h-[30vh] mt-5 flex items-center justify-center transition-all duration-500"
            style={{ backgroundColor: slides[activeIndex].color }} >
            <button onClick={handlePrevSlide} className="absolute left-2 bg-gray-300 text-black w-8 h-8 rounded-full shadow-md"></button>
            <button onClick={handleNextSlide} className="absolute right-2 bg-gray-300 text-black w-8 h-8 rounded-full shadow-md"></button>

            <div className="absolute bottom-2 flex space-x-2">
              {slides.map((_, index) => (
                <div
                  key={index}
                  onClick={() => handleDotClick(index)}
                  className={`w-2 h-2 rounded-full cursor-pointer ${activeIndex === index ? 'bg-white' : 'bg-gray-400'}`}
                ></div>
              ))}
            </div>
          </div>
        )}
        <div className="flex justify-end px-4 md:px-10 mt-2">
          <button
            className="text-white bg-blue-500 hover:bg-blue-600 font-bold py-3 px-6 rounded-full shadow-lg text-base"
            onClick={handleRandomEnter}
          >
            🎲 랜덤 입장
          </button>
        </div>
        {/* 방 목록 */}
<<<<<<< HEAD
        {roomsData.length === 0 || !roomsData[0] || roomsData[0].title === "" ? (
          <>
            <div className="flex items-center justify-center bg-white min-h-[20vh] border rounded-md mx-4 mt-6 mb-2 shadow-md">
              <p className="text-gray-500 text-center text-lg">방을 생성해주세요.</p>
            </div>
            <div className="flex-1" />
          </>
        ) : null}
        {roomsData.length > 0 && roomsData[0].title !== "" && (
=======
        {isLoading ? (
          <div className="flex items-center justify-center bg-white min-h-[20vh] border rounded-md mx-4 mt-6 mb-2 shadow-md">
            <p className="text-gray-500 text-center text-lg">로딩 중...</p>
          </div>
        ) : roomsData.length === 0 ? (
          <div className="flex items-center justify-center bg-white min-h-[20vh] border rounded-md mx-4 mt-6 mb-2 shadow-md">
            <p className="text-gray-500 text-center text-lg">방을 생성해주세요.</p>
          </div>
        ) : (
>>>>>>> 454fa2fc
          <div className="flex-1 overflow-y-auto text-left space-y-4 px-2 md:px-10 md:pt-16 pb-24">
            {roomsData.map((room, index) => (
              <div key={room.room_id || index} className="bg-white p-4 md:p-8 min-h-[12vh] md:min-h-[16vh] border-b shadow-md md:shadow-lg flex items-center justify-between">
                <div>
                  <h3 className="font-bold mb-0.5 tracking-widest text-lg md:text-xl">{room?.title || '제목 없음'}</h3>
                  <p className="text-sm md:text-lg font-bold">{room?.game_mode || '알 수 없음'} [ {room?.participant_count || 0} / {room?.max_players || 0} ]</p>
                </div>
                {room.status === 'waiting' ? (
                  room.participant_count >= room.max_players ? (
                    <button className="text-white px-3 py-1 rounded bg-gray-500 cursor-not-allowed" disabled>
                      인원 초과
                    </button>
                  ) : (
                    <button
                      className="text-white px-3 py-1 rounded bg-red-500 hover:bg-red-600"
                      onClick={async () => {
                        try {
                          // 최신 방 데이터 가져오기
                          const response = await axiosInstance.get(ROOM_API.get_ROOMS);
                          console.log("방 정보 확인:", response.data);

                          // API 응답 구조 확인
                          let rooms = [];
                          if (response.data && Array.isArray(response.data.rooms)) {
                            rooms = response.data.rooms;
                          } else if (Array.isArray(response.data)) {
                            rooms = response.data;
                          } else {
                            console.error("예상과 다른 API 응답 형식:", response.data);
                            alert("방 정보를 가져오는 중 오류가 발생했습니다.");
                            return;
                          }

                          // 현재 방 ID와 일치하는 방 찾기
                          const updatedRoom = rooms.find(r => r.room_id === room.room_id);

                          // 방이 없거나 인원이 가득 찼는지 확인
                          if (!updatedRoom) {
                            alert('존재하지 않는 방입니다.');
                            await fetchRoom(); // 방 목록 새로고침
                            return;
                          }

                          if (updatedRoom.participant_count >= updatedRoom.max_players) {
                            alert('인원이 초과되었습니다.');
                            await fetchRoom(); // 방 목록 새로고침
                            return;
                          }

                          // 모든 검증 통과 시 입장
                          handleClickEnterGame(room.room_id);
                        } catch (error) {
                          console.error("방 입장 전 검증 실패:", error);
                          alert("요청 처리 중 오류가 발생했습니다.");
                        }
                      }}
                    >
                      입장하기
                    </button>
                  )
                ) : (
                  <button className="text-white px-3 py-1 rounded bg-gray-500" disabled>
                    끄아 중
                  </button>
                )}
              </div>
            ))}
          </div>
        )}

        {/* 모바일: 방 생성하기 버튼 */}
        <div className="w-full flex justify-center py-4 bg-gray-200 border-gray-300 relative" onClick={(e) => handleClickOpenModal(e)} >
          <button className="w-full md:w-[80%] flex items-center justify-center gap-2 text-red-400 border-2 border-[#4178ED] rounded-full px-4 py-2 shadow-lg bg-white">
            <img src={`${process.env.PUBLIC_URL || ''}/imgs/icon/AddIcon.png`} className="w-8 h-8" />
            방 생성하기
          </button>
        </div>

        {
          modalIsOpen &&
          <>
            <AddRoomModal isOpen={modalIsOpen} isClose={setModalIsOpen} />
          </>
        }
      </div >
      <div className="hidden md:flex w-[12%] h-[70%] bg-gray-500 ml-12 self-center"></div>
    </div >
  );
}

export default Lobby;<|MERGE_RESOLUTION|>--- conflicted
+++ resolved
@@ -271,7 +271,6 @@
           </button>
         </div>
         {/* 방 목록 */}
-<<<<<<< HEAD
         {roomsData.length === 0 || !roomsData[0] || roomsData[0].title === "" ? (
           <>
             <div className="flex items-center justify-center bg-white min-h-[20vh] border rounded-md mx-4 mt-6 mb-2 shadow-md">
@@ -281,17 +280,6 @@
           </>
         ) : null}
         {roomsData.length > 0 && roomsData[0].title !== "" && (
-=======
-        {isLoading ? (
-          <div className="flex items-center justify-center bg-white min-h-[20vh] border rounded-md mx-4 mt-6 mb-2 shadow-md">
-            <p className="text-gray-500 text-center text-lg">로딩 중...</p>
-          </div>
-        ) : roomsData.length === 0 ? (
-          <div className="flex items-center justify-center bg-white min-h-[20vh] border rounded-md mx-4 mt-6 mb-2 shadow-md">
-            <p className="text-gray-500 text-center text-lg">방을 생성해주세요.</p>
-          </div>
-        ) : (
->>>>>>> 454fa2fc
           <div className="flex-1 overflow-y-auto text-left space-y-4 px-2 md:px-10 md:pt-16 pb-24">
             {roomsData.map((room, index) => (
               <div key={room.room_id || index} className="bg-white p-4 md:p-8 min-h-[12vh] md:min-h-[16vh] border-b shadow-md md:shadow-lg flex items-center justify-between">
