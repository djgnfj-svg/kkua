import React, { useEffect, useState, useRef } from 'react';
import { useNavigate } from 'react-router-dom';
import './Lobby.css';
import { gameUrl } from '../../Component/urls';
<<<<<<< HEAD
=======
import AddRoomModal from './Section/AddRoomModal';
>>>>>>> cad7e610

function Lobby() {
  const [activeIndex, setActiveIndex] = useState(0);
  const intervalRef = useRef(null); // 인터벌 참조 생성
  const navigate = useNavigate()
<<<<<<< HEAD
=======
  const [modalIsOpen , setModalIsOpen] = useState(false);
>>>>>>> cad7e610

  {/* 방 제목 / 게임 타입 / 진행중인 인원 */}
  const rooms = [
    { title: "앵무새 덕후쉑 모여라 ㅋ 귀여워", type: "4인 일반전", players: "[ 2 / 4 ]", status: "입장", color: "bg-blue-500" },
    { title: "뉴비 환영 놀아줘", type: "4인 일반전", players: "[ 2 / 4 ]", status: "입장", color: "bg-blue-500" },
    { title: "뉴비 환영 놀아줘", type: "4인 일반전", players: "[ 2 / 4 ]", status: "입장", color: "bg-blue-500" },
    { title: "뉴비 환영 놀아줘", type: "4인 일반전", players: "[ 2 / 4 ]", status: "입장 불가", color: "bg-gray-400" },
    { title: "뉴비 환영 놀아줘", type: "4인 일반전", players: "[ 2 / 4 ]", status: "입장", color: "bg-blue-500" },
    { title: "뉴비 환영 놀아줘", type: "4인 일반전", players: "[ 2 / 4 ]", status: "입장", color: "bg-blue-500" },
    { title: "뉴비 환영 놀아줘", type: "4인 일반전", players: "[ 2 / 4 ]", status: "입장", color: "bg-blue-500" },
    { title: "뉴비 환영 놀아줘", type: "4인 일반전", players: "[ 2 / 4 ]", status: "입장", color: "bg-blue-500" },
  ];
//   {/* 배너 이미지 */}
//   // const slides = [
//   //   { image: `/images/slide1.jpg` },
//   //   { image: '/images/slide2.jpg' },
//   //   { image: '/images/slide3.jpg' },
//   // ];
<<<<<<< HEAD
=======

//   {/* 배너 이미지 */}
//   // const slides = [
//   //   { image: `/images/slide1.jpg` },
//   //   { image: '/images/slide2.jpg' },
//   //   { image: '/images/slide3.jpg' },
//   // ];
>>>>>>> cad7e610

  {/* 배너 이미지 */}
  const slides = [
    { color: `rgb(175, 142, 235)` },
    { color: `rgb(241, 69, 79)` },
    { color: `rgb(163, 235, 142)` },
    { color: `rgb(46, 45, 213)` },
    { color: `rgb(213, 128, 45)` },
  ];
<<<<<<< HEAD

=======
  // url 이동
>>>>>>> cad7e610
  const handleClickEnterGame = () =>{
    navigate(gameUrl)
  }

  {/* 슬라이드 인터벌 초기화 함수 */}
  const resetInterval = () => {
    if (intervalRef.current) clearInterval(intervalRef.current);

    intervalRef.current = setInterval(() => {
      setActiveIndex((prevIndex) => (prevIndex + 1) % slides.length);
    }, 3000);
  };

  {/* 슬라이드 자동 전환 */}
  useEffect(() => {
    resetInterval();
    return () => clearInterval(intervalRef.current); // 컴포넌트 언마운트 시 인터벌 제거
  }, [slides.length]);

  {/* 좌우 버튼 기능 추가 */}
  const handlePrevSlide = () => {
    setActiveIndex((prevIndex) => (prevIndex === 0 ? slides.length - 1 : prevIndex - 1));
    resetInterval(); // 버튼 클릭 시 인터벌 초기화
  }

  const handleNextSlide = () => {
    setActiveIndex((prevIndex) => (prevIndex + 1) % slides.length);
    resetInterval(); // 버튼 클릭 시 인터벌 초기화
  }

  {/* 점 클릭 시 슬라이드 이동 */}
  const handleDotClick = (index) => {
    setActiveIndex(index);
    resetInterval(); // 클릭 시 인터벌 초기화
  }
  //모달 열기
  const handleClickOpenModal =() => {
      setModalIsOpen(true)
  }

  return (
    <div className="h-screen bg-gray-100 flex flex-col" style={{fontFamily:"Apple SD Gothic Neo"}}>
      {/* 상단 슬라이더 */}
      <div
        className="relative w-full h-56 mt-5 flex items-center justify-center transition-all duration-500"
        style={{ backgroundColor: slides[activeIndex].color }}
      >
        <button onClick={handlePrevSlide} className="absolute left-2 bg-gray-300 text-black w-8 h-8 rounded-full shadow-md"></button>
        <button onClick={handleNextSlide} className="absolute right-2 bg-gray-300 text-black w-8 h-8 rounded-full shadow-md"></button>

        <div className="absolute bottom-2 flex space-x-2">
          {slides.map((_, index) => (
            <div
              key={index}
              onClick={() => handleDotClick(index)}
              className={`w-2 h-2 rounded-full cursor-pointer ${activeIndex === index ? 'bg-white' : 'bg-gray-400'}`}
            ></div>
          ))}
        </div>
      </div>

      {/* 새로고침 안내 */}
      <div className="text-center text-sm text-gray-500 py-2">위에서 아래로 스와이프 시 새로고침</div>

      {/* 방 목록 */}
      <div className="flex-1 overflow-y-auto text-left space-y-4">
        {rooms.map((room, index) => (
          <div key={index} className="bg-white p-4 min-h-[12vh] border-b shadow-md flex items-center justify-between">
            <div>
              <h3 className="font-bold mb-0.5 tracking-widest">{room.title}</h3>
              <p className="text-sm font-bold">{room.type} {room.players}</p>
            </div>
            <button className={`text-white px-3 py-1 rounded ${room.color}`} onClick={(e) => handleClickEnterGame()} >{room.status}</button>
          </div>
        ))}
          <div className="bg-white p-4 min-h-[10vh] border-b shadow-md flex items-center justify-between">
          </div>
      </div>
     {/* 방 생성하기 버튼 */}
<<<<<<< HEAD
     <div className="fixed bottom-5 w-full bg-white flex justify-center text-center">
=======
     <div className="fixed bottom-10 w-full bg-white flex justify-center text-center" onClick={(e) => handleClickOpenModal(e)} >
>>>>>>> cad7e610
        <button className="w-full flex items-center justify-center gap-2 text-red-400 border-2 border-[#4178ED] rounded-full px-4 py-2 shadow-lg">
        <img src={`${process.env.PUBLIC_URL || ''}/imgs/icon/AddIcon.png`} alt="고양이" className="w-8 h-8" />
        방 생성하기
        </button>
      </div>
<<<<<<< HEAD
=======
      {modalIsOpen && 
      <>
        <AddRoomModal isOpen={modalIsOpen} isClose={setModalIsOpen} />
      </>}
>>>>>>> cad7e610
    </div>
  );
}

export default Lobby;<|MERGE_RESOLUTION|>--- conflicted
+++ resolved
@@ -2,19 +2,13 @@
 import { useNavigate } from 'react-router-dom';
 import './Lobby.css';
 import { gameUrl } from '../../Component/urls';
-<<<<<<< HEAD
-=======
 import AddRoomModal from './Section/AddRoomModal';
->>>>>>> cad7e610
 
 function Lobby() {
   const [activeIndex, setActiveIndex] = useState(0);
   const intervalRef = useRef(null); // 인터벌 참조 생성
   const navigate = useNavigate()
-<<<<<<< HEAD
-=======
   const [modalIsOpen , setModalIsOpen] = useState(false);
->>>>>>> cad7e610
 
   {/* 방 제목 / 게임 타입 / 진행중인 인원 */}
   const rooms = [
@@ -33,8 +27,6 @@
 //   //   { image: '/images/slide2.jpg' },
 //   //   { image: '/images/slide3.jpg' },
 //   // ];
-<<<<<<< HEAD
-=======
 
 //   {/* 배너 이미지 */}
 //   // const slides = [
@@ -42,7 +34,6 @@
 //   //   { image: '/images/slide2.jpg' },
 //   //   { image: '/images/slide3.jpg' },
 //   // ];
->>>>>>> cad7e610
 
   {/* 배너 이미지 */}
   const slides = [
@@ -52,11 +43,7 @@
     { color: `rgb(46, 45, 213)` },
     { color: `rgb(213, 128, 45)` },
   ];
-<<<<<<< HEAD
-
-=======
   // url 이동
->>>>>>> cad7e610
   const handleClickEnterGame = () =>{
     navigate(gameUrl)
   }
@@ -136,23 +123,16 @@
           </div>
       </div>
      {/* 방 생성하기 버튼 */}
-<<<<<<< HEAD
-     <div className="fixed bottom-5 w-full bg-white flex justify-center text-center">
-=======
      <div className="fixed bottom-10 w-full bg-white flex justify-center text-center" onClick={(e) => handleClickOpenModal(e)} >
->>>>>>> cad7e610
         <button className="w-full flex items-center justify-center gap-2 text-red-400 border-2 border-[#4178ED] rounded-full px-4 py-2 shadow-lg">
         <img src={`${process.env.PUBLIC_URL || ''}/imgs/icon/AddIcon.png`} alt="고양이" className="w-8 h-8" />
         방 생성하기
         </button>
       </div>
-<<<<<<< HEAD
-=======
       {modalIsOpen && 
       <>
         <AddRoomModal isOpen={modalIsOpen} isClose={setModalIsOpen} />
       </>}
->>>>>>> cad7e610
     </div>
   );
 }
