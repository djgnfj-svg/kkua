/*
export const POST_API = {
    GET_POSTS: '/api/posts',
    GET_POST_BY_ID: (id) => `/api/posts/${id}`,
    CREATE_POST: '/api/posts/create',
};
*/
export const ROOM_API = {
    get_ROOMS:'/gamerooms/',
<<<<<<< HEAD
    CREATE_ROOMS:'/gamerooms/',
=======
    CREATE_ROOMS:`/gamerooms/`,
>>>>>>> 8ddbe76d
    //rooms id값
    get_ROOMSID: (id) => `gamerooms/${id}`,
    JOIN_ROOMS : (id) => `gamerooms/${id}/join`,
    LEAVE_ROOMS : (id) => `gamerooms/${id}/leave`,
    PLAY_ROOMS : (id) => `gamerooms/${id}/play`,
    END_ROOMS : (id) => `gamerooms/${id}/end`
}<|MERGE_RESOLUTION|>--- conflicted
+++ resolved
@@ -7,11 +7,7 @@
 */
 export const ROOM_API = {
     get_ROOMS:'/gamerooms/',
-<<<<<<< HEAD
-    CREATE_ROOMS:'/gamerooms/',
-=======
     CREATE_ROOMS:`/gamerooms/`,
->>>>>>> 8ddbe76d
     //rooms id값
     get_ROOMSID: (id) => `gamerooms/${id}`,
     JOIN_ROOMS : (id) => `gamerooms/${id}/join`,
