--- conflicted
+++ resolved
@@ -7,11 +7,7 @@
 */
 export const ROOM_API = {
     get_ROOMS:'/gamerooms/',
-<<<<<<< HEAD
-    CREATE_ROOMS:'/gamerooms/',
-=======
     CREATE_ROOMS: (title,max_players,gamemode,time_limit) => `gamerooms/?title=${title}&max_players=${max_players}&game_mode=${gamemode}&time_limit=${time_limit}`,
->>>>>>> c635f66f
     //rooms id값
     get_ROOMSID: (id) => `gamerooms/${id}`,
     JOIN_ROOMS : (id) => `gamerooms/${id}/join`,
