import './App.css';
import { BrowserRouter as Router, Route, Routes, useNavigate } from 'react-router-dom'; //루트
import Loading from './Pages/Loading/Loading';
import InGame from './InGame/InGame';
import Lobby from './Pages/Lobby/Lobby';
import GameLobbyPage from './Pages/GameLobbyPage/GameLobbyPage';
import { useEffect } from 'react';



function App() {
  
  return (
    <div className="App">
      <Router>
        <Routes>
          <Route path="/" element={<Loading />} />
          <Route path="/keaing" element={<InGame />} />
          <Route path="/lobby" element={<Lobby />} />
<<<<<<< HEAD
          <Route path="/keaLobby/:roomId" element={<GameLobbyPage />} />  
=======
          <Route path="/lobby/keaLobby/:lobbyid" element={<GameLobbyPage />} />  
>>>>>>> c698cfe7
        </Routes>
      </Router>
    </div>
  );
}

export default App;<|MERGE_RESOLUTION|>--- conflicted
+++ resolved
@@ -17,11 +17,7 @@
           <Route path="/" element={<Loading />} />
           <Route path="/keaing" element={<InGame />} />
           <Route path="/lobby" element={<Lobby />} />
-<<<<<<< HEAD
-          <Route path="/keaLobby/:roomId" element={<GameLobbyPage />} />  
-=======
-          <Route path="/lobby/keaLobby/:lobbyid" element={<GameLobbyPage />} />  
->>>>>>> c698cfe7
+          <Route path="/kealobby/:roomId" element={<GameLobbyPage />} />  
         </Routes>
       </Router>
     </div>
