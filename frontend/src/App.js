--- conflicted
+++ resolved
@@ -6,9 +6,6 @@
 function App() {
   return (
     <div className="App">
-<<<<<<< HEAD
-     
-=======
       <Router>
         <Routes>
           {/* <Route path="/" element={<Home />} />         첫 화면 */}
@@ -16,7 +13,6 @@
           {/* <Route path="/keaing" element={} />           인게임 화면 */}
         </Routes>
       </Router>
->>>>>>> 7d946635
     </div>
   );
 }
